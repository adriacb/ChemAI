import torch
import torch.nn as nn
import torch.nn.functional as F
from typing import Tuple

<<<<<<< HEAD
from llm.tools import PositionalEncoding
from llm.models.block import Decoder
=======
from .tools import PositionalEncodings
from .block import FeedForward, \
    EncoderLayer, DecoderLayer, Encoder, Decoder
>>>>>>> 13713dd8

class DecoderTransformer(nn.Module):
    # GPT-2 like transformer
    def __init__(self,
<<<<<<< HEAD
                 vocab_size: int,          # size of the vocabulary
                 n_layers: int,            # number of layers    
                 embedding_dim: int,       # size of the embeddings
                 num_heads: int,           # number of heads
                 context_size: int,        # size of the context
                 dropout: float):          # dropout rate
        super(DecoderTransformer, self).__init__()
=======
                 vocab_size: int,          # Add vocab_size as parameter
                 n_layers: int,
                 embedding_dim: int,
                 num_heads: int,
                 context_size: int,
                 dropout: float):
        super(DecoderTransformer, self).__init__()  # Initialize parent class
>>>>>>> 13713dd8
        self.context_size = context_size
        # embedding layer
        self.embedding = nn.Embedding(vocab_size, embedding_dim)
        # positional encoding
        self.pos_embedding = nn.Embedding(context_size, embedding_dim)
        # decoder
        self.decoder = Decoder(
<<<<<<< HEAD
            n_layers=n_layers,
            embedding_dim=embedding_dim,
            num_heads=num_heads,
            context_size=context_size,
            dropout=dropout
        )
=======
            n_layers, 
            embedding_dim, 
            num_heads, 
            context_size, 
            dropout)
>>>>>>> 13713dd8
        self.norm = nn.LayerNorm(embedding_dim)
        # output layer
        self.output = nn.Linear(embedding_dim, vocab_size)

        # initialize the weights
        self.apply(self._init_weights)
    
    def _init_weights(self, module):
        if isinstance(module, nn.Linear):
            nn.init.normal_(module.weight, mean=0, std=0.02)
            if module.bias is not None:
                nn.init.zeros_(module.bias)
        elif isinstance(module, nn.Embedding):
            nn.init.normal_(module.weight, mean=0, std=0.02)

    def forward(self, 
                idx: torch.Tensor, 
                targets: torch.Tensor = None) -> Tuple[torch.Tensor, torch.Tensor]:
        """Forward pass of the decoder transformer.

        Args:
        - idx: torch.Tensor of shape (batch_size, context_size)
        - targets: torch.Tensor of shape (batch_size, context_size)

        Returns:
        - x: torch.Tensor of shape (batch_size, context_size, vocab_size)"""
        B, T = idx.size()

        # embedding
        token_emb = self.embedding(idx) 
        pos_emb = self.pos_embedding(torch.arange(T, device=idx.device))
        x = token_emb + pos_emb
        x = self.decoder(x)
        x = self.norm(x)
        logits = self.output(x) # (B, T, V)

        if targets is None:
            loss = None
        else:
            B, T, C = logits.shape
            logits = logits.view(B*T, C)
            targets = targets.view(B*T)
            loss = F.cross_entropy(logits, targets, ignore_index=0)
        
        return logits, loss
    
    def generate(
            self,
            idx: torch.Tensor,           # idx of shape (batch_size, context_size)
            max_len: int = 100,          # max length of the generated sequence
            temperature: float = 1.0     # temperature for sampling
            ) -> torch.Tensor:
        
        for _ in range(max_len):
            # get the last block_size
            idx_cond = idx[:, -self.context_size:]  # (B, T)
            # get the predictions for the next token
            logits, _ = self.forward(idx_cond)
            # focus only on the last time step
            logits = logits[:, -1, :]               # becomes (B, C)
            # apply temperature
            logits = logits / temperature           # used to control the randomness of the sampling
            # apply softmax
            probs = F.softmax(logits, dim=-1)       # (B, C)
            # sample the next token
            next_token = torch.multinomial(probs, num_samples=1) # (B, 1)
            # concatenate the new token
            idx = torch.cat([idx, next_token], dim=-1)
        return idx<|MERGE_RESOLUTION|>--- conflicted
+++ resolved
@@ -3,27 +3,11 @@
 import torch.nn.functional as F
 from typing import Tuple
 
-<<<<<<< HEAD
-from llm.tools import PositionalEncoding
-from llm.models.block import Decoder
-=======
-from .tools import PositionalEncodings
-from .block import FeedForward, \
-    EncoderLayer, DecoderLayer, Encoder, Decoder
->>>>>>> 13713dd8
+from .block import Decoder
 
 class DecoderTransformer(nn.Module):
     # GPT-2 like transformer
     def __init__(self,
-<<<<<<< HEAD
-                 vocab_size: int,          # size of the vocabulary
-                 n_layers: int,            # number of layers    
-                 embedding_dim: int,       # size of the embeddings
-                 num_heads: int,           # number of heads
-                 context_size: int,        # size of the context
-                 dropout: float):          # dropout rate
-        super(DecoderTransformer, self).__init__()
-=======
                  vocab_size: int,          # Add vocab_size as parameter
                  n_layers: int,
                  embedding_dim: int,
@@ -31,7 +15,6 @@
                  context_size: int,
                  dropout: float):
         super(DecoderTransformer, self).__init__()  # Initialize parent class
->>>>>>> 13713dd8
         self.context_size = context_size
         # embedding layer
         self.embedding = nn.Embedding(vocab_size, embedding_dim)
@@ -39,20 +22,11 @@
         self.pos_embedding = nn.Embedding(context_size, embedding_dim)
         # decoder
         self.decoder = Decoder(
-<<<<<<< HEAD
-            n_layers=n_layers,
-            embedding_dim=embedding_dim,
-            num_heads=num_heads,
-            context_size=context_size,
-            dropout=dropout
-        )
-=======
             n_layers, 
             embedding_dim, 
             num_heads, 
             context_size, 
             dropout)
->>>>>>> 13713dd8
         self.norm = nn.LayerNorm(embedding_dim)
         # output layer
         self.output = nn.Linear(embedding_dim, vocab_size)
